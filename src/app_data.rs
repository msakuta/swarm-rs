--- conflicted
+++ resolved
@@ -121,12 +121,8 @@
         }
     }
 
-<<<<<<< HEAD
     pub fn update(&mut self) -> (bool, f64) {
-=======
-    pub(crate) fn update(&mut self) -> (bool, f64) {
         self.game_params.agent_count = self.agent_count_text.parse().unwrap_or(3);
->>>>>>> 82c59d3f
         let mut game = self.game.borrow_mut();
         game.set_params(&self.game_params);
         let interval = game.interval;
